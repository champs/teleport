--- conflicted
+++ resolved
@@ -89,17 +89,8 @@
 var _ = Suite(&TshSuite{})
 
 func (s *TshSuite) SetUpSuite(c *C) {
-<<<<<<< HEAD
 	utils.InitLoggerDebug()
-=======
-	utils.InitLoggerCLI()
 	client.KeysDir = c.MkDir()
-	key, err := secret.NewKey()
-	c.Assert(err, IsNil)
-	scrt, err := secret.New(&secret.Config{KeyBytes: key})
-	c.Assert(err, IsNil)
-	s.scrt = scrt
->>>>>>> bcb6411a
 
 	s.dir = c.MkDir()
 	s.dir2 = c.MkDir()
